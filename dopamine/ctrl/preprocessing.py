# coding=utf-8
# Copyright 2018 The Dopamine Authors.
#
# Licensed under the Apache License, Version 2.0 (the "License");
# you may not use this file except in compliance with the License.
# You may obtain a copy of the License at
#
#      http://www.apache.org/licenses/LICENSE-2.0
#
# Unless required by applicable law or agreed to in writing, software
# distributed under the License is distributed on an "AS IS" BASIS,
# WITHOUT WARRANTIES OR CONDITIONS OF ANY KIND, either express or implied.
# See the License for the specific language governing permissions and
# limitations under the License.
"""A class implementing minimal Atari 2600 preprocessing.

This includes:
  . Emitting a terminal signal when losing a life (optional).
  . Frame skipping and color pooling.
  . Resizing the image before it is provided to the agent.
"""

from __future__ import absolute_import
from __future__ import division
from __future__ import print_function

from gym.spaces.box import Box
import gym
import numpy as np
import gin.tf
#import cv2


@gin.configurable
class GymPreprocessing(object):
  """A class implementing image preprocessing for Gym agents.

  Specifically, this provides the following subset from the JAIR paper
  (Bellemare et al., 2013) and Nature DQN paper (Mnih et al., 2015):

    * Frame skipping (defaults to 4).
    * Terminal signal when a life is lost (off by default).
    * Grayscale and max-pooling of the last two frames.
    * Downsample the screen to a square image (defaults to 84x84).

  More generally, this class follows the preprocessing guidelines set down in
  Machado et al. (2018), "Revisiting the Arcade Learning Environment:
  Evaluation Protocols and Open Problems for General Agents".
  在由于不处理图像问题，所以暂时frame_skip设置为1，screen_size设置为0，目的是拿掉所有sreen_size可能影响的人
  """

  def __init__(self, frame_skip=1, terminal_on_life_loss=False,
               screen_size=0):
<<<<<<< HEAD
    self.environment = gym.make('Pendulum-v0')
    self.environment.reset()
=======
    self.env = gym.make('Pendulum-v0')
    self.env.reset()
>>>>>>> 01b37ccd

  @property
  def observation_space(self):
    # Return the observation space adjusted to match the shape of the processed
    # observations.
    return self.environment.observation_space

  @property
  def action_space(self):
    return self.environment.action_space

  @property
  def reward_range(self):
    return Box(0,1,dtype=np.float32)

  @property
  def metadata(self):
    return self.environment.metadata

  def reset(self):

    return self.environment.reset()

  def render(self, mode):
    """Renders the current screen, before preprocessing.

    This calls the Gym API's render() method.

    Args:
      mode: Mode argument for the environment's render() method.
        Valid values (str) are:
          'rgb_array': returns the raw ALE image.
          'human': renders to display via the Gym renderer.

    Returns:
      if mode='rgb_array': numpy array, the most recent screen.
      if mode='human': bool, whether the rendering was successful.
    """
    return self.environment.render(mode)

  def step(self, action):
    """Applies the given action in the environment.

    Remarks:

      * If a terminal state (from life loss or episode end) is reached, this may
        execute fewer than self.frame_skip steps in the environment.
      * Furthermore, in this case the returned observation may not contain valid
        image data and should be ignored.

    Args:
      action: The action to be executed.

    Returns:
      observation: numpy array, the observation following the action.
      reward: float, the reward following the action.
      is_terminal: bool, whether the environment has reached a terminal state.
        This is true when a life is lost and terminal_on_life_loss, or when the
        episode is over.
      info: Gym API's info data structure.
    """
<<<<<<< HEAD
    observation, reward, game_over, info = self.environment.step(action*2)
=======
    accumulated_reward = 0.

    for time_step in range(self.frame_skip):
      # We bypass the Gym observation altogether and directly fetch the
      # grayscale image from the ALE. This is a little faster.
      _, reward, game_over, info = self.environment.step(action*2)
      accumulated_reward += reward

      if self.terminal_on_life_loss:
        new_lives = self.environment.ale.lives()
        is_terminal = game_over or new_lives < self.lives
        self.lives = new_lives
      else:
        is_terminal = game_over

      if is_terminal:
        break
      # We max-pool over the last two frames, in grayscale.
      elif time_step >= self.frame_skip - 2:
        t = time_step - (self.frame_skip - 2)
        self._fetch_grayscale_observation(self.screen_buffer[t])

    # Pool the last two observations.
    observation = self._pool_and_resize()

>>>>>>> 01b37ccd
    self.game_over = game_over
    return observation, reward, game_over, info
<|MERGE_RESOLUTION|>--- conflicted
+++ resolved
@@ -49,15 +49,10 @@
   在由于不处理图像问题，所以暂时frame_skip设置为1，screen_size设置为0，目的是拿掉所有sreen_size可能影响的人
   """
 
-  def __init__(self, frame_skip=1, terminal_on_life_loss=False,
+  def __init__(self, full_name,frame_skip=1, terminal_on_life_loss=False,
                screen_size=0):
-<<<<<<< HEAD
     self.environment = gym.make('Pendulum-v0')
     self.environment.reset()
-=======
-    self.env = gym.make('Pendulum-v0')
-    self.env.reset()
->>>>>>> 01b37ccd
 
   @property
   def observation_space(self):
@@ -119,34 +114,7 @@
         episode is over.
       info: Gym API's info data structure.
     """
-<<<<<<< HEAD
     observation, reward, game_over, info = self.environment.step(action*2)
-=======
-    accumulated_reward = 0.
-
-    for time_step in range(self.frame_skip):
-      # We bypass the Gym observation altogether and directly fetch the
-      # grayscale image from the ALE. This is a little faster.
-      _, reward, game_over, info = self.environment.step(action*2)
-      accumulated_reward += reward
-
-      if self.terminal_on_life_loss:
-        new_lives = self.environment.ale.lives()
-        is_terminal = game_over or new_lives < self.lives
-        self.lives = new_lives
-      else:
-        is_terminal = game_over
-
-      if is_terminal:
-        break
-      # We max-pool over the last two frames, in grayscale.
-      elif time_step >= self.frame_skip - 2:
-        t = time_step - (self.frame_skip - 2)
-        self._fetch_grayscale_observation(self.screen_buffer[t])
-
-    # Pool the last two observations.
-    observation = self._pool_and_resize()
-
->>>>>>> 01b37ccd
+    observation /= np.array([1.0,1.0,8.0])
     self.game_over = game_over
     return observation, reward, game_over, info
